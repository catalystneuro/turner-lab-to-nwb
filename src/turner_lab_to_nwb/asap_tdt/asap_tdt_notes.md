--- conflicted
+++ resolved
@@ -65,7 +65,19 @@
 Some sessions may also include stimulation data which is stored in `.mat` files (in a structure called `dbs`).
 This data contains the onset times of stimulation. The site of stimulation and depth is stored in the `DataList` spreadsheet ("Stim. depth", "Stim. site").
 
-<<<<<<< HEAD
+## Subject metadata
+
+The subject metadata can be provided in the `asap_tdt_subject_metadata.yaml` file as the follows:
+
+```yaml
+Subject:
+  {subject_id}:
+    species: Macaca mulatta # The formal latin binomal name for the species of the subject
+    subject_id: {subject_id} # The unique identifier of the subject
+    date_of_birth: 2009-01-01
+    sex: F # F, M or U for unknown
+```
+
 ## Run conversion for a single session
 
 `asap_tdt_convert_session.py`: this script defines the function to convert one full session of the conversion.
@@ -116,20 +128,6 @@
 
 The embargo dataset is the full dataset that contains the data from all channels but is not going to be published publicly.
 The general metadata for the embargo dataset can be edited by modifying the yaml file at `src/turner_lab_to_nwb/asap_tdt/metadata/embargo_metadata.yaml`.
-=======
-## Subject metadata
-
-The subject metadata can be provided in the `asap_tdt_subject_metadata.yaml` file as the follows:
-
-```yaml
-Subject:
-  {subject_id}:
-    species: Macaca mulatta # The formal latin binomal name for the species of the subject
-    subject_id: {subject_id} # The unique identifier of the subject
-    date_of_birth: 2009-01-01
-    sex: F # F, M or U for unknown
-```
->>>>>>> 843f43a1
 
 ## TDT to NWB mapping
 
