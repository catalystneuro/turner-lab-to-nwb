--- conflicted
+++ resolved
@@ -14,13 +14,10 @@
     data_list_file_path: FilePathType,
     vl_plexon_file_path: FilePathType,
     session_id: str,
-<<<<<<< HEAD
     subject_id: str,
-=======
     events_file_path: FilePathType,
     vl_flt_file_path: FilePathType,
     gpi_flt_file_path: Optional[FilePathType] = None,
->>>>>>> 4a5ac127
     gpi_plexon_file_path: Optional[FilePathType] = None,
     target_name_mapping: Optional[dict] = None,
     stub_test: bool = False,
@@ -42,10 +39,8 @@
         The path to Plexon file (.plx) containing the spike sorted data from GPi.
     session_id : str
         The unique identifier for the session.
-<<<<<<< HEAD
     subject_id : str
         The unique identifier for the subject.
-=======
     events_file_path : FilePathType
         The path that points to the .mat file containing the events, units data and optionally include the stimulation data.
     vl_flt_file_path : FilePathType
@@ -54,7 +49,6 @@
         The path to the high-pass filtered data from GPi.
     target_name_mapping : Optional[dict], optional
         A dictionary mapping the target identifiers to more descriptive names, e.g. 1: "Left", 3: "Right".
->>>>>>> 4a5ac127
     stub_test : bool, optional
         Whether to run the conversion in stub test mode, by default False.
     """
@@ -186,11 +180,8 @@
         vl_plexon_file_path=vl_plexon_file_path,
         gpi_plexon_file_path=gpi_plexon_file_path,
         session_id=session_id,
-<<<<<<< HEAD
         subject_id=subject_id,
-=======
         events_file_path=events_file_path,
         target_name_mapping=target_name_mapping,
->>>>>>> 4a5ac127
         stub_test=stub_test,
     )