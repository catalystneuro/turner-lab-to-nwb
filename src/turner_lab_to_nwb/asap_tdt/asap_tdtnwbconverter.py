--- conflicted
+++ resolved
@@ -39,7 +39,6 @@
 
         return metadata
 
-<<<<<<< HEAD
     # def add_to_nwbfile(self, nwbfile: NWBFile, metadata, conversion_options: Optional[dict] = None) -> None:
     #     super().add_to_nwbfile(nwbfile=nwbfile, metadata=metadata, conversion_options=conversion_options)
     #
@@ -73,8 +72,6 @@
         starting_time = self.data_interface_objects["Recording"].get_timestamps()[0]
         recording_interface.set_aligned_starting_time(aligned_starting_time=starting_time)
 
-=======
->>>>>>> e11d4e92
     def run_conversion(
         self,
         nwbfile_path: Optional[str] = None,
