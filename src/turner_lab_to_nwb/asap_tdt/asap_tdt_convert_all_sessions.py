import os
from pathlib import Path

import numpy as np
from neuroconv.tools import LocalPathExpander

from turner_lab_to_nwb.asap_tdt.asap_tdt_convert_session import session_to_nwb
from turner_lab_to_nwb.asap_tdt.utils import load_session_metadata


# The root folder containing the sessions
folder_path = Path("/Volumes/t7-ssd/Turner/Previous_PD_Project_sample")
# The output folder for the NWB files
output_dir_path = folder_path / "nwbfiles"
os.makedirs(output_dir_path, exist_ok=True)

# The path to the electrode metadata file (.xlsx)
data_list_file_path = folder_path / "Isis_DataList_temp.xlsx"
stub_test = False  # Set to False to convert the full session, otherwise only a stub will be converted for testing
verbose = True

# Specify source data (note this assumes the files are arranged in the same way as in the example data)
source_data_spec = {
    "recording": {
        "base_directory": folder_path,
        "file_path": "I_{date_string}/{subject_id}_{session_id}.Tbk",
    }
}

# Instantiate LocalPathExpander
path_expander = LocalPathExpander()

# Expand paths and extract metadata
metadata_list = path_expander.expand_paths(source_data_spec)

for index, metadata in enumerate(metadata_list):
    date_string = metadata["metadata"]["extras"]["date_string"]
    subject_id = metadata["metadata"]["Subject"]["subject_id"]
    session_id = metadata["metadata"]["NWBFile"]["session_id"]
    print(f"Converting session {session_id} of subject {subject_id} ...")

    nwbfile_name = f"{subject_id}_{session_id}.nwb"
    if stub_test:
        nwbfile_name = f"stub_{subject_id}_{session_id}.nwb"

    session_metadata = load_session_metadata(file_path=data_list_file_path, session_id=session_id)
    channel_map_per_target = target_channel_map = (
        session_metadata.groupby("Target")["Chan#"].agg(["first", "last"]).to_dict("index")
    )

    target_first_last_channel_map = session_metadata.groupby("Target")["Chan#"].first().to_dict()
    target_first_last_channel_map = {target: list(channels.values()) for target, channels in target_channel_map.items()}

    vl_channels = "Chans_{}_{}".format(target_first_last_channel_map["VL"][0], target_first_last_channel_map["VL"][1])
    vl_plexon_file_path = folder_path / f"I_{date_string}/{session_id}_{vl_channels}.plx"
    assert vl_plexon_file_path.exists(), f"The file {vl_plexon_file_path} does not exist."

    vl_flt_file_path = folder_path / f"I_{date_string}/{session_id}_{vl_channels}.flt.mat"
    assert vl_flt_file_path.exists(), f"The file {vl_flt_file_path} does not exist."

    gpi_plexon_file_path = None
    gpi_flt_file_path = None
    if "GPi" in target_first_last_channel_map:
        gpi_channels = "Chans_{}_{}".format(
            target_first_last_channel_map["GPi"][0], target_first_last_channel_map["GPi"][1]
        )
        gpi_plexon_file_path = folder_path / f"I_{date_string}/{session_id}_{gpi_channels}.plx"
        assert gpi_plexon_file_path.exists(), f"The file {gpi_plexon_file_path} does not exist."
        gpi_flt_file_path = folder_path / f"I_{date_string}/{session_id}_{gpi_channels}.flt.mat"
        assert gpi_flt_file_path.exists(), f"The file {gpi_flt_file_path} does not exist."

    events_file_path = folder_path / f"I_{date_string}" / f"{session_id}.mat"
    # The mapping of the target identifiers to more descriptive names, e.g. 1: "Left", 3: "Right"
    target_name_mapping = {1: "Left", 3: "Right"}

    session_to_nwb(
        tdt_tank_file_path=metadata["source_data"]["recording"]["file_path"],
        nwbfile_path=output_dir_path / nwbfile_name,
        data_list_file_path=data_list_file_path,
        vl_plexon_file_path=vl_plexon_file_path,
        gpi_plexon_file_path=gpi_plexon_file_path,
        vl_flt_file_path=vl_flt_file_path,
        gpi_flt_file_path=gpi_flt_file_path,
        session_id=session_id,
<<<<<<< HEAD
        subject_id=subject_id,
=======
        events_file_path=events_file_path,
        target_name_mapping=target_name_mapping,
>>>>>>> 4a5ac127
        stub_test=stub_test,
    )<|MERGE_RESOLUTION|>--- conflicted
+++ resolved
@@ -82,11 +82,8 @@
         vl_flt_file_path=vl_flt_file_path,
         gpi_flt_file_path=gpi_flt_file_path,
         session_id=session_id,
-<<<<<<< HEAD
         subject_id=subject_id,
-=======
         events_file_path=events_file_path,
         target_name_mapping=target_name_mapping,
->>>>>>> 4a5ac127
         stub_test=stub_test,
     )